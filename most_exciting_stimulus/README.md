--- conflicted
+++ resolved
@@ -1,8 +1,4 @@
-<<<<<<< HEAD
 # Using ViV1T to generate stimuli and test hypotheses
-=======
-The `most_exciting_stimulus/` folder mostly consists of code to predict and generate most-exciting stimuli, images (MEIs) and videos (MEVs) using the movie-trained model (**Figure 5** and **Supplemental Figure 4**).
->>>>>>> 04482636
 
 In this folder you can find the code to generate most-exciting stimuli using ViV1T (Figure 5 and Supplemental Figure 4).
 Note that we typically center the generated stimuli on the receptive field of the neuron, thus you need to have those extracted somehow.
